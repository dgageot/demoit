--- conflicted
+++ resolved
@@ -21,35 +21,14 @@
 // Index is the template for the index page.
 func Index(content []byte) string {
 	return `<!doctype html>
-<<<<<<< HEAD
-    <html lang=en>
-      <head>
-        <meta charset="utf-8">
-        <title>Demo {{ .CurrentStep }}/{{ .StepCount }}</title>
-        <link rel="stylesheet" href="/style.css?hash=` + hash("style.css") + `">
-        <script>
-            const CurrentStep = {{ .CurrentStep }};
-            const StepCount = {{ .StepCount }};
-            const NextURL = '{{ .NextURL }}';
-            const PrevURL = '{{ .PrevURL }}';
-        </script>
-      </head>
-      <body>
-      <div id="top">` + string(content) + `
-      <nav-arrows previous="{{ .PrevURL }}" next="{{ .NextURL }}"></nav-arrows>
-      </div>
-      <div id="progression" style="width: calc(100vw * {{ .CurrentStep }} / {{ .StepCount }})"></div>
-      </body>
-      <script src="/js/demoit.js?hash=` + hash("js/demoit.js") + `"></script>
-      {{ if .DevMode }}<script src="http://localhost:35729/livereload.js"></script>{{ end }}
-    </html>`
-=======
 <html lang=en>
 	<head>
 		<meta charset="utf-8">
 		<title>Demo {{ .CurrentStep }}/{{ .StepCount }}</title>
 		<link rel="stylesheet" href="/style.css?hash=` + hash("style.css") + `">
 		<script>
+      const CurrentStep = {{ .CurrentStep }};
+      const StepCount = {{ .StepCount }};
 			const NextURL = '{{ .NextURL }}';
 			const PrevURL = '{{ .PrevURL }}';
 		</script>
@@ -63,7 +42,6 @@
 	<script src="/js/demoit.js?hash=` + hash("js/demoit.js") + `"></script>
 	{{ if .DevMode }}<script src="http://localhost:35729/livereload.js"></script>{{ end }}
 </html>`
->>>>>>> 1e73d90e
 }
 
 // Ignore errors and return empty string if an error occurs.
