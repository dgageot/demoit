--- conflicted
+++ resolved
@@ -384,12 +384,7 @@
 
 ---
 
-<<<<<<< HEAD
-<h1>Container deployment: Prototype<i>🐳</i></h1>
-
-=======
 <h1>Container deployment (kic) : Prototype <i>🐳</i></h1>
->>>>>>> e94b6ef8
 <split-view>
     <web-term path="."></web-term>
     <source-code folder="src" files="kic/kic.go"
